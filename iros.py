import pandas as pd
import folium
from folium.plugins import HeatMap
import random

<<<<<<< HEAD
file = r"C:\Users\Рамазан\Desktop\geo_locations_astana_hackathon"
=======
file = r"Data/geo_locations_astana_hackathon"
>>>>>>> 8465e633

if __name__ == '__main__':

    # Загружаем и чистим
    df = pd.read_csv(file)
    df = df.drop_duplicates()
    df = df[(df["spd"] >= 0) & (df["spd"] < 150)]
    df["spd_kmh"] = df["spd"] * 3.6

    # Получаем старты и финиши
    starts = df.groupby("randomized_id").first().reset_index()
    ends = df.groupby("randomized_id").last().reset_index()

    # --- Карта
    m = folium.Map(location=[51.1694, 71.4491], zoom_start=12)

    # --- Слой 1: тепловая карта всех поездок
    heat_all = HeatMap(df[["lat", "lng"]].values.tolist(),
                       name="Heatmap — все поездки", radius=6, min_opacity=0.4)

    # --- Слой 2: тепловая карта посадок
    heat_start = HeatMap(starts[["lat", "lng"]].values.tolist(),
                         name="Heatmap — посадки", radius=6, min_opacity=0.4)

    # --- Слой 3: тепловая карта высадок
    heat_end = HeatMap(ends[["lat", "lng"]].values.tolist(),
                       name="Heatmap — высадки", radius=6, min_opacity=0.4)

    # --- Слой 4: точки по скорости (красный/оранжевый/зелёный)
    speed_layer = folium.FeatureGroup(name="Точки по скорости")

    def speed_color(speed):
        if speed < 20:   # пробка
            return "red"
        elif speed < 60: # городской режим
            return "orange"
        else:            # трасса
            return "green"

    for _, row in df.sample(2000).iterrows():  # ограничим до 2000 точек
        folium.CircleMarker(
            location=[row["lat"], row["lng"]],
            radius=3,
            color=speed_color(row["spd_kmh"]),
            fill=True,
            fill_opacity=0.7,
            popup=f"{row['spd_kmh']:.1f} км/ч"
        ).add_to(speed_layer)



    # --- Слой 6: ТОП маршруты (толщина = частота)
    routes = pd.merge(starts, ends, on="randomized_id", suffixes=("_start", "_end"))
    routes["start_lat_round"] = routes["lat_start"].round(3)
    routes["start_lng_round"] = routes["lng_start"].round(3)
    routes["end_lat_round"] = routes["lat_end"].round(3)
    routes["end_lng_round"] = routes["lng_end"].round(3)

    top_routes = routes.groupby(
        ["start_lat_round","start_lng_round","end_lat_round","end_lng_round"]
    ).size().reset_index(name="count").sort_values("count", ascending=False).head(100)

    top_routes_layer = folium.FeatureGroup(name="ТОП маршруты")
    for _, row in top_routes.iterrows():
        coords = [
            [row["start_lat_round"], row["start_lng_round"]],
            [row["end_lat_round"], row["end_lng_round"]]
        ]
        folium.PolyLine(coords,
                        color="yellow",
                        weight=2 + row["count"] / top_routes["count"].max() * 8,
                        opacity=0.7,
                        tooltip=f"Маршрут: {row['count']} поездок").add_to(top_routes_layer)

    # --- Слой 7: узкие места (пробки)
    df["lat_round"] = df["lat"].round(4)
    df["lng_round"] = df["lng"].round(4)
    speed_by_point = df.groupby(["lat_round","lng_round"])["spd_kmh"].mean().reset_index()
    bottlenecks = speed_by_point[speed_by_point["spd_kmh"] < 10]

    bottleneck_layer = folium.FeatureGroup(name="Узкие места (пробки)")
    for _, row in bottlenecks.iterrows():
        folium.CircleMarker(
            location=[row["lat_round"], row["lng_round"]],
            radius=6,
            color="red",
            fill=True,
            fill_opacity=0.6,
            tooltip=f"Средняя скорость: {row['spd_kmh']:.1f} км/ч"
        ).add_to(bottleneck_layer)

    # --- Добавляем все слои на карту
    m.add_child(heat_all)
    m.add_child(heat_start)
    m.add_child(heat_end)
    m.add_child(speed_layer)
    m.add_child(top_routes_layer)
    m.add_child(bottleneck_layer)

    folium.LayerControl().add_to(m)

    # --- Сохраняем
    m.save("itog.html")
    print("✅ Карта сохранена в itog.html")

<|MERGE_RESOLUTION|>--- conflicted
+++ resolved
@@ -1,115 +1,111 @@
-import pandas as pd
-import folium
-from folium.plugins import HeatMap
-import random
-
-<<<<<<< HEAD
-file = r"C:\Users\Рамазан\Desktop\geo_locations_astana_hackathon"
-=======
-file = r"Data/geo_locations_astana_hackathon"
->>>>>>> 8465e633
-
-if __name__ == '__main__':
-
-    # Загружаем и чистим
-    df = pd.read_csv(file)
-    df = df.drop_duplicates()
-    df = df[(df["spd"] >= 0) & (df["spd"] < 150)]
-    df["spd_kmh"] = df["spd"] * 3.6
-
-    # Получаем старты и финиши
-    starts = df.groupby("randomized_id").first().reset_index()
-    ends = df.groupby("randomized_id").last().reset_index()
-
-    # --- Карта
-    m = folium.Map(location=[51.1694, 71.4491], zoom_start=12)
-
-    # --- Слой 1: тепловая карта всех поездок
-    heat_all = HeatMap(df[["lat", "lng"]].values.tolist(),
-                       name="Heatmap — все поездки", radius=6, min_opacity=0.4)
-
-    # --- Слой 2: тепловая карта посадок
-    heat_start = HeatMap(starts[["lat", "lng"]].values.tolist(),
-                         name="Heatmap — посадки", radius=6, min_opacity=0.4)
-
-    # --- Слой 3: тепловая карта высадок
-    heat_end = HeatMap(ends[["lat", "lng"]].values.tolist(),
-                       name="Heatmap — высадки", radius=6, min_opacity=0.4)
-
-    # --- Слой 4: точки по скорости (красный/оранжевый/зелёный)
-    speed_layer = folium.FeatureGroup(name="Точки по скорости")
-
-    def speed_color(speed):
-        if speed < 20:   # пробка
-            return "red"
-        elif speed < 60: # городской режим
-            return "orange"
-        else:            # трасса
-            return "green"
-
-    for _, row in df.sample(2000).iterrows():  # ограничим до 2000 точек
-        folium.CircleMarker(
-            location=[row["lat"], row["lng"]],
-            radius=3,
-            color=speed_color(row["spd_kmh"]),
-            fill=True,
-            fill_opacity=0.7,
-            popup=f"{row['spd_kmh']:.1f} км/ч"
-        ).add_to(speed_layer)
-
-
-
-    # --- Слой 6: ТОП маршруты (толщина = частота)
-    routes = pd.merge(starts, ends, on="randomized_id", suffixes=("_start", "_end"))
-    routes["start_lat_round"] = routes["lat_start"].round(3)
-    routes["start_lng_round"] = routes["lng_start"].round(3)
-    routes["end_lat_round"] = routes["lat_end"].round(3)
-    routes["end_lng_round"] = routes["lng_end"].round(3)
-
-    top_routes = routes.groupby(
-        ["start_lat_round","start_lng_round","end_lat_round","end_lng_round"]
-    ).size().reset_index(name="count").sort_values("count", ascending=False).head(100)
-
-    top_routes_layer = folium.FeatureGroup(name="ТОП маршруты")
-    for _, row in top_routes.iterrows():
-        coords = [
-            [row["start_lat_round"], row["start_lng_round"]],
-            [row["end_lat_round"], row["end_lng_round"]]
-        ]
-        folium.PolyLine(coords,
-                        color="yellow",
-                        weight=2 + row["count"] / top_routes["count"].max() * 8,
-                        opacity=0.7,
-                        tooltip=f"Маршрут: {row['count']} поездок").add_to(top_routes_layer)
-
-    # --- Слой 7: узкие места (пробки)
-    df["lat_round"] = df["lat"].round(4)
-    df["lng_round"] = df["lng"].round(4)
-    speed_by_point = df.groupby(["lat_round","lng_round"])["spd_kmh"].mean().reset_index()
-    bottlenecks = speed_by_point[speed_by_point["spd_kmh"] < 10]
-
-    bottleneck_layer = folium.FeatureGroup(name="Узкие места (пробки)")
-    for _, row in bottlenecks.iterrows():
-        folium.CircleMarker(
-            location=[row["lat_round"], row["lng_round"]],
-            radius=6,
-            color="red",
-            fill=True,
-            fill_opacity=0.6,
-            tooltip=f"Средняя скорость: {row['spd_kmh']:.1f} км/ч"
-        ).add_to(bottleneck_layer)
-
-    # --- Добавляем все слои на карту
-    m.add_child(heat_all)
-    m.add_child(heat_start)
-    m.add_child(heat_end)
-    m.add_child(speed_layer)
-    m.add_child(top_routes_layer)
-    m.add_child(bottleneck_layer)
-
-    folium.LayerControl().add_to(m)
-
-    # --- Сохраняем
-    m.save("itog.html")
-    print("✅ Карта сохранена в itog.html")
-
+import pandas as pd
+import folium
+from folium.plugins import HeatMap
+import random
+
+file = r"Data/geo_locations_astana_hackathon"
+
+if __name__ == '__main__':
+
+    # Загружаем и чистим
+    df = pd.read_csv(file)
+    df = df.drop_duplicates()
+    df = df[(df["spd"] >= 0) & (df["spd"] < 150)]
+    df["spd_kmh"] = df["spd"] * 3.6
+
+    # Получаем старты и финиши
+    starts = df.groupby("randomized_id").first().reset_index()
+    ends = df.groupby("randomized_id").last().reset_index()
+
+    # --- Карта
+    m = folium.Map(location=[51.1694, 71.4491], zoom_start=12)
+
+    # --- Слой 1: тепловая карта всех поездок
+    heat_all = HeatMap(df[["lat", "lng"]].values.tolist(),
+                       name="Heatmap — все поездки", radius=6, min_opacity=0.4)
+
+    # --- Слой 2: тепловая карта посадок
+    heat_start = HeatMap(starts[["lat", "lng"]].values.tolist(),
+                         name="Heatmap — посадки", radius=6, min_opacity=0.4)
+
+    # --- Слой 3: тепловая карта высадок
+    heat_end = HeatMap(ends[["lat", "lng"]].values.tolist(),
+                       name="Heatmap — высадки", radius=6, min_opacity=0.4)
+
+    # --- Слой 4: точки по скорости (красный/оранжевый/зелёный)
+    speed_layer = folium.FeatureGroup(name="Точки по скорости")
+
+    def speed_color(speed):
+        if speed < 20:   # пробка
+            return "red"
+        elif speed < 60: # городской режим
+            return "orange"
+        else:            # трасса
+            return "green"
+
+    for _, row in df.sample(2000).iterrows():  # ограничим до 2000 точек
+        folium.CircleMarker(
+            location=[row["lat"], row["lng"]],
+            radius=3,
+            color=speed_color(row["spd_kmh"]),
+            fill=True,
+            fill_opacity=0.7,
+            popup=f"{row['spd_kmh']:.1f} км/ч"
+        ).add_to(speed_layer)
+
+
+
+    # --- Слой 6: ТОП маршруты (толщина = частота)
+    routes = pd.merge(starts, ends, on="randomized_id", suffixes=("_start", "_end"))
+    routes["start_lat_round"] = routes["lat_start"].round(3)
+    routes["start_lng_round"] = routes["lng_start"].round(3)
+    routes["end_lat_round"] = routes["lat_end"].round(3)
+    routes["end_lng_round"] = routes["lng_end"].round(3)
+
+    top_routes = routes.groupby(
+        ["start_lat_round","start_lng_round","end_lat_round","end_lng_round"]
+    ).size().reset_index(name="count").sort_values("count", ascending=False).head(100)
+
+    top_routes_layer = folium.FeatureGroup(name="ТОП маршруты")
+    for _, row in top_routes.iterrows():
+        coords = [
+            [row["start_lat_round"], row["start_lng_round"]],
+            [row["end_lat_round"], row["end_lng_round"]]
+        ]
+        folium.PolyLine(coords,
+                        color="yellow",
+                        weight=2 + row["count"] / top_routes["count"].max() * 8,
+                        opacity=0.7,
+                        tooltip=f"Маршрут: {row['count']} поездок").add_to(top_routes_layer)
+
+    # --- Слой 7: узкие места (пробки)
+    df["lat_round"] = df["lat"].round(4)
+    df["lng_round"] = df["lng"].round(4)
+    speed_by_point = df.groupby(["lat_round","lng_round"])["spd_kmh"].mean().reset_index()
+    bottlenecks = speed_by_point[speed_by_point["spd_kmh"] < 10]
+
+    bottleneck_layer = folium.FeatureGroup(name="Узкие места (пробки)")
+    for _, row in bottlenecks.iterrows():
+        folium.CircleMarker(
+            location=[row["lat_round"], row["lng_round"]],
+            radius=6,
+            color="red",
+            fill=True,
+            fill_opacity=0.6,
+            tooltip=f"Средняя скорость: {row['spd_kmh']:.1f} км/ч"
+        ).add_to(bottleneck_layer)
+
+    # --- Добавляем все слои на карту
+    m.add_child(heat_all)
+    m.add_child(heat_start)
+    m.add_child(heat_end)
+    m.add_child(speed_layer)
+    m.add_child(top_routes_layer)
+    m.add_child(bottleneck_layer)
+
+    folium.LayerControl().add_to(m)
+
+    # --- Сохраняем
+    m.save("itog.html")
+    print("✅ Карта сохранена в itog.html")
+